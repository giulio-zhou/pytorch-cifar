'''Train CIFAR10 with PyTorch.'''
from __future__ import print_function

import argparse
import cPickle as pickle
import json
import pprint as pp
import numpy as np
import time
import torch
import torch.nn as nn
import torch.optim as optim
import torch.nn.functional as F
import torch.backends.cudnn as cudnn
<<<<<<< HEAD

=======
>>>>>>> b9a304fc
import os
import random

from models import *
from utils import progress_bar

import lib.backproppers
import lib.datasets
import lib.loggers
import lib.selectors

<<<<<<< HEAD
import random

DEBUG = False

print("Setting static random seeds")
seed = 1337
random.seed(seed)
np.random.seed(seed)
torch.manual_seed(seed)
torch.backends.cudnn.deterministic = True

best_acc = 0
=======

def set_random_seeds(seed):
    if seed:
        print("Setting static random seeds to {}".format(seed))
        random.seed(seed)
        np.random.seed(seed)
        torch.manual_seed(seed)
        torch.backends.cudnn.deterministic = True
    return
>>>>>>> b9a304fc

def get_stat(data):
    stat = {}
    stat["average"] = np.average(data)
    stat["p50"] = np.percentile(data, 50)
    stat["p75"] = np.percentile(data, 75)
    stat["p90"] = np.percentile(data, 90)
    stat["max"] = max(data)
    stat["min"] = min(data)
    return stat

class State:

    def __init__(self, num_images, pickle_dir, pickle_prefix):
        self.num_images_backpropped = 0
        self.num_images_skipped = 0
        self.num_images_seen = 0
        self.sum_sp = 0
        self.pickle_dir = pickle_dir
        self.pickle_prefix = pickle_prefix

        self.init_target_confidences()

    def init_target_confidences(self):
        self.target_confidences = {}

        target_confidences_pickle_dir = os.path.join(self.pickle_dir, "target_confidences")
        self.target_confidences_pickle_file = os.path.join(target_confidences_pickle_dir,
                                                           "{}_target_confidences.pickle".format(self.pickle_prefix))

        # Make images hist pickle path
        if not os.path.exists(target_confidences_pickle_dir):
            os.mkdir(target_confidences_pickle_dir)

    def update_target_confidences(self, epoch, confidences, num_images_backpropped):
        if epoch not in self.target_confidences.keys():
            self.target_confidences[epoch] = {"confidences": []}
        self.target_confidences[epoch]["confidences"] += confidences
        self.target_confidences[epoch]["num_backpropped"] = num_images_backpropped

    def write_summaries(self):
        with open(self.target_confidences_pickle_file, "wb") as handle:
            print(self.target_confidences_pickle_file)
            pickle.dump(self.target_confidences, handle, protocol=pickle.HIGHEST_PROTOCOL)

    def update_sum_sp(self, sp):
        self.num_images_seen += 1
        self.sum_sp += sp

    @property
    def average_sp(self):
        if self.num_images_seen == 0:
            return 1
        return self.sum_sp / float(self.num_images_seen)


class Example(object):
    # TODO: Add ExampleCollection class
    def __init__(self,
                 loss=None,
                 softmax_output=None,
                 target=None,
                 datum=None,
                 image_id=None,
                 select_probability=None):
        # DEBUG
        self.loss = loss.detach()
        self.softmax_output = softmax_output.detach()
        self.target = target.detach()
        self.datum = datum.detach()
        self.image_id = image_id.detach()
        self.select_probability = select_probability
        self.backpropped_loss = None   # Populated after backprop

    @property
    def predicted(self):
        _, predicted = self.softmax_output.max(0)
        return predicted

    @property
    def is_correct(self):
        return self.predicted.eq(self.target)


class Trainer(object):
    def __init__(self,
                 device,
                 net,
                 selector,
                 backpropper,
                 batch_size,
                 max_num_backprops=float('inf'),
                 lr_schedule=None):
        self.device = device
        self.net = net
        self.selector = selector
        self.backpropper = backpropper
        self.batch_size = batch_size
        self.backprop_queue = []
        self.forward_pass_handlers = []
        self.backward_pass_handlers = []
        self.global_num_backpropped = 0
        self.global_num_forwards = 0
        self.max_num_backprops = max_num_backprops
        self.on_backward_pass(self.update_num_backpropped)
        self.on_forward_pass(self.update_num_forwards)
        if lr_schedule:
            self.load_lr_schedule(lr_schedule)
            self.on_backward_pass(self.update_learning_rate)

    def update_num_backpropped(self, batch):
        self.global_num_backpropped += sum([1 for e in batch if e.select])

    def update_num_forwards(self, batch):
        self.global_num_forwards += len(batch)

    def on_forward_pass(self, handler):
        self.forward_pass_handlers.append(handler)

    def on_backward_pass(self, handler):
        self.backward_pass_handlers.append(handler)

    def emit_forward_pass(self, batch):
        for handler in self.forward_pass_handlers:
            handler(batch)

    def emit_backward_pass(self, batch):
        for handler in self.backward_pass_handlers:
            handler(batch)

    # TODO move to a LRScheduler object or to backpropper
    def load_lr_schedule(self, schedule_path):
        with open(schedule_path, "r") as f:
            data = json.load(f)
        self.lr_schedule = {}
        for k in data:
            self.lr_schedule[int(k)] = data[k]

    def set_learning_rate(self, lr):
        print("Setting learning rate to {} at {} forwards passes".format(lr,
                                                                   self.global_num_forwards))
        for param_group in self.backpropper.optimizer.param_groups:
            param_group['lr'] = lr

    def update_learning_rate(self, batch):
        for start_num_backprop in reversed(sorted(self.lr_schedule)):
            lr = self.lr_schedule[start_num_backprop]
            if self.global_num_forwards >= start_num_backprop:
                if self.backpropper.optimizer.param_groups[0]['lr'] is not lr:
                    self.set_learning_rate(lr)
                break

    @property
    def stopped(self):
        return self.global_num_backpropped >= self.max_num_backprops

    def train(self, trainloader):
<<<<<<< HEAD
        global DEBUG
=======
>>>>>>> b9a304fc
        for i, batch in enumerate(trainloader):
            if self.stopped: break
            if i == len(trainloader) - 1:
                self.train_batch(batch, final=True)
            else:
                self.train_batch(batch, final=False)

<<<<<<< HEAD
        if DEBUG:
            s = torch.sum(self.net.module.conv1.weight.data)
            print("[DEBUG train] Weight sum:", s.item())
            s = torch.sum(self.net.module.bn1.weight.data)
            print("[DEBUG train] Weight sum:", s.item())
            s = torch.sum(self.net.module.linear.weight.data)
            print("[DEBUG train] Weight sum:", s.item())

=======
>>>>>>> b9a304fc
    def train_batch(self, batch, final):
        forward_pass_batch = self.forward_pass(*batch)
        annotated_forward_batch = self.selector.mark(forward_pass_batch)
        self.emit_forward_pass(annotated_forward_batch)
        self.backprop_queue += annotated_forward_batch
        backprop_batch = self.get_batch(final)
        if backprop_batch:
            annotated_backward_batch = self.backpropper.backward_pass(backprop_batch)
            self.emit_backward_pass(annotated_backward_batch)

    def forward_pass(self, data, targets, image_ids):
        data, targets = data.to(self.device), targets.to(self.device)

        self.net.eval()
        with torch.no_grad():
            outputs = self.net(data)

        losses = nn.CrossEntropyLoss(reduce=False)(outputs, targets)
        softmax_outputs = nn.Softmax()(outputs)

        examples = zip(losses, softmax_outputs, targets, data, image_ids)
        return [Example(*example) for example in examples]

    def get_batch(self, final):
        num_images_to_backprop = 0
        for index, example in enumerate(self.backprop_queue):
            num_images_to_backprop += int(example.select)
            if num_images_to_backprop == self.batch_size:
                # Note: includes item that should and shouldn't be backpropped
                backprop_batch = self.backprop_queue[:index+1]
                self.backprop_queue = self.backprop_queue[index+1:]
                return backprop_batch
        if final:
            backprop_batch = self.backprop_queue
            self.backprop_queue = []
            return backprop_batch
        return None


def test(args,
         net,
         testloader,
         device,
         epoch,
         state,
         logger):

    global DEBUG

    net.eval()
    test_loss = 0
    correct = 0
    total = 0

<<<<<<< HEAD
    if DEBUG:
        print("------------------------------- [TEST] -------------------------------")
        s = torch.sum(net.module.conv1.weight.data)
        print("[DEBUG test] Weight sum:", s.item())
        s = torch.sum(net.module.bn1.weight.data)
        print("[DEBUG test] Weight sum:", s.item())
        s = torch.sum(net.module.linear.weight.data)
        print("[DEBUG test] Weight sum:", s.item())

=======
>>>>>>> b9a304fc
    with torch.no_grad():
        for batch_idx, (inputs, targets, image_ids) in enumerate(testloader):
            inputs, targets = inputs.to(device), targets.to(device)
            outputs = net(inputs)

            loss = nn.CrossEntropyLoss()(outputs, targets)

            test_loss += loss.item()
            _, predicted = outputs.max(1)
            total += targets.size(0)
            correct += predicted.eq(targets).sum().item()

            softmax_outputs = nn.Softmax()(outputs)
            targets_array = targets.cpu().numpy()
            outputs_array = softmax_outputs.cpu().numpy()
            confidences = [o[t] for t, o in zip(targets_array, outputs_array)]
            state.update_target_confidences(epoch,
                                            confidences[:10],
                                            logger.global_num_backpropped)

            if DEBUG:
                print("[DEBUG test] output:", outputs.data.cpu().numpy()[-1])
                print("[DEBUG test] target:", targets.data.cpu().numpy()[-1])
                print("[DEBUG test] loss:", loss.item())

    test_loss /= len(testloader.dataset)
    print('test_debug,{},{},{},{:.6f},{:.6f},{}'.format(
                epoch,
                logger.global_num_backpropped,
                logger.global_num_skipped,
                test_loss,
                100.*correct/total,
                time.time()))

    # Save checkpoint.
    acc = 100.*correct/total
    print('Saving..')
    net_state = {
        'net': net.state_dict(),
        'acc': acc,
        'epoch': epoch,
        'num_backpropped': logger.global_num_backpropped,
    }
    checkpoint_dir = os.path.join(args.pickle_dir, "checkpoint")
    if not os.path.isdir(checkpoint_dir):
        os.mkdir(checkpoint_dir)
    checkpoint_file = os.path.join(checkpoint_dir, args.pickle_prefix + "_ckpt.t7")
    print("Saving checkpoint at {}".format(checkpoint_file))
    torch.save(net_state, checkpoint_file)
<<<<<<< HEAD
    best_acc = acc
=======
>>>>>>> b9a304fc


def main():
    global DEBUG

    parser = argparse.ArgumentParser(description='PyTorch CIFAR10 Training')
    parser.add_argument('--lr', default=0.1, type=float, help='learning rate')
    parser.add_argument('--lr-sched', default=None, help='Path to learning rate schedule')
    parser.add_argument('--momentum', default=0.9, type=float, help='learning rate')
    parser.add_argument('--decay', default=5e-4, type=float, help='decay')
    parser.add_argument('--resume', '-r', action='store_true', help='resume from checkpoint')
    parser.add_argument('--augment', '-a', dest='augment', action='store_true',
                        help='turn on data augmentation for CIFAR10')
    parser.add_argument('--batch-size', type=int, default=1, metavar='N',
                        help='input batch size for training (default: 1)')
    parser.add_argument('--test-batch-size', type=int, default=100, metavar='N',
                        help='input batch size for testing (default: 100)')
    parser.add_argument('--log-interval', type=int, default=1, metavar='N',
                        help='how many batches to wait before logging training status')
    parser.add_argument('--net', default="resnet", metavar='N',
                        help='which network architecture to train')
    parser.add_argument('--dataset', default="cifar10", metavar='N',
                        help='which network architecture to train')
    parser.add_argument('--write-images', default=False, type=bool,
                        help='whether or not write png images by id')
    parser.add_argument('--seed', type=int, default=None,
                        help='seed for randomization; None to not set seed')

    parser.add_argument('--sb-strategy', default="sampling", metavar='N',
                        help='Selective backprop strategy among {baseline, deterministic, sampling}')
    parser.add_argument('--sb-start-epoch', type=int, default=0,
                        help='epoch to start selective backprop')
    parser.add_argument('--pickle-dir', default="/tmp/",
                        help='directory for pickles')
    parser.add_argument('--pickle-prefix', default="stats",
                        help='file prefix for pickles')
    parser.add_argument('--max-num-backprops', type=int, default=float('inf'), metavar='N',
                        help='how many images to backprop total')

    parser.add_argument('--sampling-strategy', default="square", metavar='N',
                        help='Selective backprop sampling strategy among {recenter, translate, nosquare, square}')
    parser.add_argument('--sampling-min', type=float, default=0.05,
                        help='Minimum sampling rate for sampling strategy')

    args = parser.parse_args()

    device = 'cuda' if torch.cuda.is_available() else 'cpu'
    start_epoch = 0  # start from epoch 0 or last checkpoint epoch

<<<<<<< HEAD
=======
    set_random_seeds(args.seed)

>>>>>>> b9a304fc
    # Model
    print('==> Building model..')
    if args.net == "resnet":
        net = ResNet18()
    elif args.net == "vgg":
        net = VGG('VGG19')
    elif args.net == "preact_resnet":
        net = PreActResNet18()
    elif args.net == "googlenet":
        net = GoogLeNet()
    elif args.net == "densenet":
        net = DenseNet121()
    elif args.net == "resnext":
        net = ResNeXt29_2x64d()
    elif args.net == "mobilenet":
        net = MobileNet()
    elif args.net == "mobilenet_v2":
        net = MobileNetV2()
    elif args.net == "dpn":
        net = DPN92()
    elif args.net == "shufflenet":
        net = ShuffleNetG2()
    elif args.net == "senet":
        net = SENet18()
    net = net.to(device)

    if device == 'cuda':
        net = torch.nn.DataParallel(net)
        cudnn.benchmark = True

    if args.resume:
        # Load checkpoint.
        print('==> Resuming from checkpoint..')
        checkpoint_dir = os.path.join(args.pickle_dir, "checkpoint")
        checkpoint_file = os.path.join(checkpoint_dir, args.pickle_prefix + "_ckpt.t7")
        assert os.path.isdir(checkpoint_dir), 'Error: no checkpoint directory found!'
        print("Loading checkpoint at {}".format(checkpoint_file))
        checkpoint = torch.load(checkpoint_file)
        net.load_state_dict(checkpoint['net'])
        start_epoch = checkpoint['epoch']

    if args.dataset == "cifar10":
        dataset = lib.datasets.CIFAR10(net, args.test_batch_size, args.batch_size * 100, args.augment)
    elif args.dataset == "mnist":
        dataset = lib.datasets.MNIST(device, args.test_batch_size, args.batch_size * 100)
    else:
        print("Only cifar10 is implemented")
        exit()

    optimizer = optim.SGD(dataset.model.parameters(),
                          lr=args.lr,
                          momentum=args.momentum,
                          weight_decay=args.decay)

    state = State(dataset.num_training_images, args.pickle_dir, args.pickle_prefix)
    if args.write_images:
        image_writer = lib.loggers.ImageWriter('./data', args.dataset, dataset.unnormalizer)
        for partition in dataset.partitions:
            image_writer.write_partition(partition)

    ## Setup Trainer ##
    square = args.sampling_strategy in ["square", "translate", "recenter"]
    translate = args.sampling_strategy in ["translate", "recenter"]
    recenter = args.sampling_strategy == "recenter"

    probability_calculator = lib.selectors.SelectProbabiltyCalculator(args.sampling_min,
                                                                      len(dataset.classes),
                                                                      device,
                                                                      square=square,
                                                                      translate=translate)
    if args.sb_strategy == "sampling":
        final_selector = lib.selectors.SamplingSelector(probability_calculator)
        final_backpropper = lib.backproppers.SamplingBackpropper(device,
                                                                 dataset.model,
                                                                 optimizer,
                                                                 recenter=recenter,
                                                                 debug=DEBUG)
    elif args.sb_strategy == "deterministic":
        final_selector = lib.selectors.DeterministicSamplingSelector(probability_calculator,
                                                                     initial_sum=1)
        final_backpropper = lib.backproppers.SamplingBackpropper(device,
                                                                 dataset.model,
                                                                 optimizer,
                                                                 recenter=recenter,
                                                                 debug=DEBUG)
    elif args.sb_strategy == "baseline":
        final_selector = lib.selectors.BaselineSelector()
        final_backpropper = lib.backproppers.BaselineBackpropper(device,
                                                dataset.model,
                                                optimizer,
                                                debug=DEBUG)
    else:
        print("Use sb-strategy in {sampling, deterministic, baseline}")
        exit()

    selector = lib.selectors.PrimedSelector(lib.selectors.BaselineSelector(),
                                            final_selector,
                                            args.sb_start_epoch)

    backpropper = lib.backproppers.PrimedBackpropper(lib.backproppers.BaselineBackpropper(device,
                                                                                          dataset.model,
                                                                                          optimizer,
                                                                                          DEBUG),
                                                     final_backpropper,
                                                     args.sb_start_epoch)

    trainer = Trainer(device,
                      dataset.model,
                      selector,
                      backpropper,
                      args.batch_size,
                      max_num_backprops=args.max_num_backprops,
                      lr_schedule=args.lr_sched)
    logger = lib.loggers.Logger(log_interval = args.log_interval)
    image_id_hist_logger = lib.loggers.ImageIdHistLogger(args.pickle_dir,
                                                         args.pickle_prefix,
                                                         dataset.num_training_images)
    probability_by_image_logger = lib.loggers.ProbabilityByImageLogger(args.pickle_dir,
                                                                       args.pickle_prefix)
    trainer.on_forward_pass(logger.handle_forward_batch)
    trainer.on_backward_pass(logger.handle_backward_batch)
    trainer.on_backward_pass(image_id_hist_logger.handle_backward_batch)
    trainer.on_backward_pass(probability_by_image_logger.handle_backward_batch)
    stopped = False


<<<<<<< HEAD
    for epoch in range(start_epoch, start_epoch+500000):
=======
    for epoch in range(start_epoch, start_epoch+5000):
>>>>>>> b9a304fc

        if stopped: break

        '''
        for partition in dataset.partitions:
            trainloader = torch.utils.data.DataLoader(partition,
                                                      batch_size=args.batch_size,
                                                      shuffle=True,
                                                      num_workers=0)
            test(args, dataset.model, dataset.testloader, device, epoch, state, logger)

            trainer.train(trainloader)
            logger.next_partition()
            if trainer.stopped:
                stopped = True
                break
        '''

        if DEBUG:
            trainloader = torch.utils.data.DataLoader(dataset.trainset[:10000],
                                                      batch_size=args.batch_size,
                                                      shuffle=True,
                                                      num_workers=0)
        else:
            trainloader = torch.utils.data.DataLoader(dataset.trainset,
                                                      batch_size=args.batch_size,
                                                      shuffle=True,
                                                      num_workers=0)
        trainer.train(trainloader)
        logger.next_partition()
        if trainer.stopped:
            stopped = True
            break

        test(args, trainer.net, dataset.testloader, device, epoch, state, logger)

        logger.next_epoch()
        image_id_hist_logger.next_epoch()
        probability_by_image_logger.next_epoch()
        selector.next_epoch()
        backpropper.next_epoch()

if __name__ == '__main__':
    main()<|MERGE_RESOLUTION|>--- conflicted
+++ resolved
@@ -12,10 +12,6 @@
 import torch.optim as optim
 import torch.nn.functional as F
 import torch.backends.cudnn as cudnn
-<<<<<<< HEAD
-
-=======
->>>>>>> b9a304fc
 import os
 import random
 
@@ -26,21 +22,6 @@
 import lib.datasets
 import lib.loggers
 import lib.selectors
-
-<<<<<<< HEAD
-import random
-
-DEBUG = False
-
-print("Setting static random seeds")
-seed = 1337
-random.seed(seed)
-np.random.seed(seed)
-torch.manual_seed(seed)
-torch.backends.cudnn.deterministic = True
-
-best_acc = 0
-=======
 
 def set_random_seeds(seed):
     if seed:
@@ -50,7 +31,6 @@
         torch.manual_seed(seed)
         torch.backends.cudnn.deterministic = True
     return
->>>>>>> b9a304fc
 
 def get_stat(data):
     stat = {}
@@ -208,10 +188,6 @@
         return self.global_num_backpropped >= self.max_num_backprops
 
     def train(self, trainloader):
-<<<<<<< HEAD
-        global DEBUG
-=======
->>>>>>> b9a304fc
         for i, batch in enumerate(trainloader):
             if self.stopped: break
             if i == len(trainloader) - 1:
@@ -219,17 +195,6 @@
             else:
                 self.train_batch(batch, final=False)
 
-<<<<<<< HEAD
-        if DEBUG:
-            s = torch.sum(self.net.module.conv1.weight.data)
-            print("[DEBUG train] Weight sum:", s.item())
-            s = torch.sum(self.net.module.bn1.weight.data)
-            print("[DEBUG train] Weight sum:", s.item())
-            s = torch.sum(self.net.module.linear.weight.data)
-            print("[DEBUG train] Weight sum:", s.item())
-
-=======
->>>>>>> b9a304fc
     def train_batch(self, batch, final):
         forward_pass_batch = self.forward_pass(*batch)
         annotated_forward_batch = self.selector.mark(forward_pass_batch)
@@ -284,18 +249,6 @@
     correct = 0
     total = 0
 
-<<<<<<< HEAD
-    if DEBUG:
-        print("------------------------------- [TEST] -------------------------------")
-        s = torch.sum(net.module.conv1.weight.data)
-        print("[DEBUG test] Weight sum:", s.item())
-        s = torch.sum(net.module.bn1.weight.data)
-        print("[DEBUG test] Weight sum:", s.item())
-        s = torch.sum(net.module.linear.weight.data)
-        print("[DEBUG test] Weight sum:", s.item())
-
-=======
->>>>>>> b9a304fc
     with torch.no_grad():
         for batch_idx, (inputs, targets, image_ids) in enumerate(testloader):
             inputs, targets = inputs.to(device), targets.to(device)
@@ -345,10 +298,6 @@
     checkpoint_file = os.path.join(checkpoint_dir, args.pickle_prefix + "_ckpt.t7")
     print("Saving checkpoint at {}".format(checkpoint_file))
     torch.save(net_state, checkpoint_file)
-<<<<<<< HEAD
-    best_acc = acc
-=======
->>>>>>> b9a304fc
 
 
 def main():
@@ -398,11 +347,8 @@
     device = 'cuda' if torch.cuda.is_available() else 'cpu'
     start_epoch = 0  # start from epoch 0 or last checkpoint epoch
 
-<<<<<<< HEAD
-=======
     set_random_seeds(args.seed)
 
->>>>>>> b9a304fc
     # Model
     print('==> Building model..')
     if args.net == "resnet":
@@ -529,15 +475,10 @@
     stopped = False
 
 
-<<<<<<< HEAD
-    for epoch in range(start_epoch, start_epoch+500000):
-=======
     for epoch in range(start_epoch, start_epoch+5000):
->>>>>>> b9a304fc
 
         if stopped: break
 
-        '''
         for partition in dataset.partitions:
             trainloader = torch.utils.data.DataLoader(partition,
                                                       batch_size=args.batch_size,
@@ -550,25 +491,6 @@
             if trainer.stopped:
                 stopped = True
                 break
-        '''
-
-        if DEBUG:
-            trainloader = torch.utils.data.DataLoader(dataset.trainset[:10000],
-                                                      batch_size=args.batch_size,
-                                                      shuffle=True,
-                                                      num_workers=0)
-        else:
-            trainloader = torch.utils.data.DataLoader(dataset.trainset,
-                                                      batch_size=args.batch_size,
-                                                      shuffle=True,
-                                                      num_workers=0)
-        trainer.train(trainloader)
-        logger.next_partition()
-        if trainer.stopped:
-            stopped = True
-            break
-
-        test(args, trainer.net, dataset.testloader, device, epoch, state, logger)
 
         logger.next_epoch()
         image_id_hist_logger.next_epoch()
