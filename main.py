--- conflicted
+++ resolved
@@ -191,10 +191,6 @@
 
     def train(self, trainloader):
         global DEBUG
-<<<<<<< HEAD
-        self.net.train()
-=======
->>>>>>> db082b32
         for i, batch in enumerate(trainloader):
             if self.stopped: break
             if i == len(trainloader) - 1:
@@ -265,10 +261,7 @@
     total = 0
 
     if DEBUG:
-<<<<<<< HEAD
-=======
         print("------------------------------- [TEST] -------------------------------")
->>>>>>> db082b32
         s = torch.sum(net.module.conv1.weight.data)
         print("[DEBUG test] Weight sum:", s.item())
         s = torch.sum(net.module.bn1.weight.data)
