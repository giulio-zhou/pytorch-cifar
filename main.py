'''Train CIFAR10 with PyTorch.'''
from __future__ import print_function

import argparse
import cPickle as pickle
import json
import pprint as pp
import numpy as np
import time
import torch
import torch.nn as nn
import torch.optim as optim
import torch.nn.functional as F
import torch.backends.cudnn as cudnn
import os
import random

from models import *
from utils import progress_bar

import lib.backproppers
import lib.datasets
import lib.loggers
import lib.selectors
import lib.trainer

def set_random_seeds(seed):
    if seed:
        print("Setting static random seeds to {}".format(seed))
        random.seed(seed)
        np.random.seed(seed)
        torch.manual_seed(seed)
        torch.backends.cudnn.deterministic = True
    return

def set_experiment_default_args(parser):
    parser.add_argument('--lr', default=0.1, type=float, help='learning rate')
    parser.add_argument('--lr-sched', default=None, help='Path to learning rate schedule')
    parser.add_argument('--momentum', default=0.9, type=float, help='learning rate')
    parser.add_argument('--decay', default=5e-4, type=float, help='decay')
    parser.add_argument('--checkpoint-interval', type=int, default=None, metavar='N',
                        help='how often to save snapshot')
    parser.add_argument('--resume-checkpoint-file', default=None, metavar='N',
                        help='checkpoint to resume from')
    parser.add_argument('--augment', '-a', dest='augment', action='store_true',
                        help='turn on data augmentation for CIFAR10')
    parser.add_argument('--batch-size', type=int, default=128, metavar='N',
                        help='input batch size for training (default: 1)')
    parser.add_argument('--test-batch-size', type=int, default=100, metavar='N',
                        help='input batch size for testing (default: 100)')
    parser.add_argument('--log-interval', type=int, default=1, metavar='N',
                        help='how many batches to wait before logging training status')
    parser.add_argument('--net', default="resnet", metavar='N',
                        help='which network architecture to train')
    parser.add_argument('--dataset', default="cifar10", metavar='N',
                        help='which network architecture to train')
    parser.add_argument('--write-images', default=False, type=bool,
                        help='whether or not write png images by id')
    parser.add_argument('--seed', type=int, default=None,
                        help='seed for randomization; None to not set seed')

    parser.add_argument('--sb-strategy', default="deterministic", metavar='N',
                        help='Selective backprop strategy among {baseline, deterministic, sampling}')
    parser.add_argument('--sb-start-epoch', type=int, default=0,
                        help='epoch to start selective backprop')
    parser.add_argument('--pickle-dir', default="/tmp/",
                        help='directory for pickles')
    parser.add_argument('--pickle-prefix', default="stats",
                        help='file prefix for pickles')
    parser.add_argument('--max-num-backprops', type=int, default=float('inf'), metavar='N',
                        help='how many images to backprop total')

    parser.add_argument('--sampling-strategy', default="square", metavar='N',
                        help='Selective backprop sampling strategy among {translate, nosquare, square}')
    parser.add_argument('--sampling-min', type=float, default=1,
                        help='Minimum sampling rate for sampling strategy')
    parser.add_argument('--sampling-max', type=float, default=1,
                        help='Maximum sampling rate for sampling strategy')

    parser.add_argument('--losses-log-interval', type=int, default=10,
                        help='How often to write losses to file (in epochs)')

    parser.add_argument('--shuffle-labels', action='store_true',
                        help='shuffle labels')

    return parser


def get_stat(data):
    stat = {}
    stat["average"] = np.average(data)
    stat["p50"] = np.percentile(data, 50)
    stat["p75"] = np.percentile(data, 75)
    stat["p90"] = np.percentile(data, 90)
    stat["max"] = max(data)
    stat["min"] = min(data)
    return stat

class State:

    def __init__(self, num_images,
                       pickle_dir,
                       pickle_prefix,
                       num_backpropped=0,
                       num_skipped=0):
        self.num_images_backpropped = num_backpropped
        self.num_images_skipped = num_skipped
        self.num_images_seen = num_backpropped + num_skipped
        self.pickle_dir = pickle_dir
        self.pickle_prefix = pickle_prefix

        self.init_target_confidences()

    def init_target_confidences(self):
        self.target_confidences = {}

        target_confidences_pickle_dir = os.path.join(self.pickle_dir, "target_confidences")
        self.target_confidences_pickle_file = os.path.join(target_confidences_pickle_dir,
                                                           "{}_target_confidences.pickle".format(self.pickle_prefix))

        # Make images hist pickle path
        if not os.path.exists(target_confidences_pickle_dir):
            os.mkdir(target_confidences_pickle_dir)

    def update_target_confidences(self, epoch, confidences, num_images_backpropped):
        if epoch not in self.target_confidences.keys():
            self.target_confidences[epoch] = {"confidences": []}
        self.target_confidences[epoch]["confidences"] += confidences
        self.target_confidences[epoch]["num_backpropped"] = num_images_backpropped

    def write_summaries(self):
        with open(self.target_confidences_pickle_file, "wb") as handle:
            print(self.target_confidences_pickle_file)
            pickle.dump(self.target_confidences, handle, protocol=pickle.HIGHEST_PROTOCOL)

<<<<<<< HEAD
=======

class Example(object):
    # TODO: Add ExampleCollection class
    def __init__(self,
                 loss=None,
                 softmax_output=None,
                 target=None,
                 datum=None,
                 image_id=None,
                 select_probability=None):
        self.loss = loss.detach()
        self.softmax_output = softmax_output.detach()
        self.target = target.detach()
        self.datum = datum.detach()
        self.image_id = image_id.detach()
        self.select_probability = select_probability
        self.backpropped_loss = None   # Populated after backprop

    @property
    def predicted(self):
        _, predicted = self.softmax_output.max(0)
        return predicted

    @property
    def is_correct(self):
        return self.predicted.eq(self.target)


class Trainer(object):
    def __init__(self,
                 device,
                 net,
                 selector,
                 backpropper,
                 batch_size,
                 max_num_backprops=float('inf'),
                 lr_schedule=None):
        self.device = device
        self.net = net
        self.selector = selector
        self.backpropper = backpropper
        self.batch_size = batch_size
        self.backprop_queue = []
        self.forward_pass_handlers = []
        self.backward_pass_handlers = []
        self.global_num_backpropped = 0
        self.max_num_backprops = max_num_backprops
        self.on_backward_pass(self.update_num_backpropped)
        if lr_schedule:
            self.load_lr_schedule(lr_schedule)
            self.on_backward_pass(self.update_learning_rate)

    def update_num_backpropped(self, batch):
        self.global_num_backpropped += sum([1 for e in batch if e.select])

    def on_forward_pass(self, handler):
        self.forward_pass_handlers.append(handler)

    def on_backward_pass(self, handler):
        self.backward_pass_handlers.append(handler)

    def emit_forward_pass(self, batch):
        for handler in self.forward_pass_handlers:
            handler(batch)

    def emit_backward_pass(self, batch):
        for handler in self.backward_pass_handlers:
            handler(batch)

    # TODO move to a LRScheduler object or to backpropper
    def load_lr_schedule(self, schedule_path):
        with open(schedule_path, "r") as f:
            data = json.load(f)
        self.lr_schedule = {}
        for k in data:
            self.lr_schedule[int(k)] = data[k]

    def set_learning_rate(self, lr):
        print("Setting learning rate to {} at {} backprops".format(lr,
                                                                   self.global_num_backpropped))
        for param_group in self.backpropper.optimizer.param_groups:
            param_group['lr'] = lr

    def update_learning_rate(self, batch):
        for start_num_backprop in reversed(sorted(self.lr_schedule)):
            lr = self.lr_schedule[start_num_backprop]
            if self.global_num_backpropped >= start_num_backprop:
                if self.backpropper.optimizer.param_groups[0]['lr'] is not lr:
                    self.set_learning_rate(lr)
                break

    @property
    def stopped(self):
        return self.global_num_backpropped >= self.max_num_backprops

    def train(self, trainloader):
        for i, batch in enumerate(trainloader):
            if self.stopped: break
            if i == len(trainloader) - 1:
                self.train_batch(batch, final=True)
            else:
                self.train_batch(batch, final=False)

    def train_batch(self, batch, final):
        forward_pass_batch = self.forward_pass(*batch)
        annotated_forward_batch = self.selector.mark(forward_pass_batch)
        self.emit_forward_pass(annotated_forward_batch)
        self.backprop_queue += annotated_forward_batch
        backprop_batch = self.get_batch(final)
        if backprop_batch:
            annotated_backward_batch = self.backpropper.backward_pass(backprop_batch)
            self.emit_backward_pass(annotated_backward_batch)

    def forward_pass(self, data, targets, image_ids):
        data, targets = data.to(self.device), targets.to(self.device)

        self.net.eval()
        with torch.no_grad():
            outputs = self.net(data)

        losses = nn.CrossEntropyLoss(reduce=False)(outputs, targets)
        softmax_outputs = nn.Softmax()(outputs)

        examples = zip(losses, softmax_outputs, targets, data, image_ids)
        return [Example(*example) for example in examples]

    def get_batch(self, final):
        num_images_to_backprop = 0
        for index, example in enumerate(self.backprop_queue):
            num_images_to_backprop += int(example.select)
            if num_images_to_backprop == self.batch_size:
                # Note: includes item that should and shouldn't be backpropped
                backprop_batch = self.backprop_queue[:index+1]
                self.backprop_queue = self.backprop_queue[index+1:]
                return backprop_batch
        if final:
            backprop_batch = self.backprop_queue
            self.backprop_queue = []
            return backprop_batch
        return None
>>>>>>> 8aadd254


def test(args,
         dataset,
         device,
         epoch,
         state,
         logger):

    net = dataset.model
    testloader = dataset.testloader

    net.eval()
    test_loss = 0
    correct = 0
    total = 0

    with torch.no_grad():
        for batch_idx, (inputs, targets, image_ids) in enumerate(testloader):
            inputs, targets = inputs.to(device), targets.to(device)
            outputs = net(inputs)

            loss = nn.CrossEntropyLoss()(outputs, targets)

            test_loss += loss.item()
            _, predicted = outputs.max(1)
            total += targets.size(0)
            correct += predicted.eq(targets).sum().item()

            softmax_outputs = nn.Softmax()(outputs)
            targets_array = targets.cpu().numpy()
            outputs_array = softmax_outputs.cpu().numpy()
            confidences = [o[t] for t, o in zip(targets_array, outputs_array)]
            state.update_target_confidences(epoch,
                                            confidences[:10],
                                            logger.global_num_backpropped)

    test_loss /= len(testloader.dataset)
    print('test_debug,{},{},{},{:.6f},{:.6f},{}'.format(
                epoch,
                logger.global_num_backpropped,
                logger.global_num_skipped,
                test_loss,
                100.*correct/total,
                time.time()))

    # Save checkpoint.
    if args.checkpoint_interval:
        if epoch % args.checkpoint_interval == 0:
            acc = 100.*correct/total
            print('Saving..')
            net_state = {
                'net': net.state_dict(),
                'acc': acc,
                'epoch': epoch,
                'num_backpropped': logger.global_num_backpropped,
                'num_skipped': logger.global_num_skipped,
                'dataset': dataset,
            }
            checkpoint_dir = os.path.join(args.pickle_dir, "checkpoint")
            if not os.path.isdir(checkpoint_dir):
                os.mkdir(checkpoint_dir)
            checkpoint_file = os.path.join(checkpoint_dir,
                                           args.pickle_prefix + "_epoch{}_ckpt.t7".format(epoch))
            print("Saving checkpoint at {}".format(checkpoint_file))
            torch.save(net_state, checkpoint_file)


def main(args):

    device = 'cuda' if torch.cuda.is_available() else 'cpu'

    set_random_seeds(args.seed)

    # Model
    print('==> Building model..')
    if args.net == "resnet":
        net = ResNet18()
    elif args.net == "vgg":
        net = VGG('VGG19')
    elif args.net == "preact_resnet":
        net = PreActResNet18()
    elif args.net == "googlenet":
        net = GoogLeNet()
    elif args.net == "densenet":
        net = DenseNet121()
    elif args.net == "resnext":
        net = ResNeXt29_2x64d()
    elif args.net == "mobilenet":
        net = MobileNet()
    elif args.net == "mobilenet_v2":
        net = MobileNetV2()
    elif args.net == "dpn":
        net = DPN92()
    elif args.net == "shufflenet":
        net = ShuffleNetG2()
    elif args.net == "senet":
        net = SENet18()
    net = net.to(device)

    if device == 'cuda':
        net = torch.nn.DataParallel(net)
        cudnn.benchmark = True

    start_epoch = 0  # start from epoch 0 or last checkpoint epoch
    start_num_backpropped = 0
    start_num_skipped = 0

    if args.dataset == "cifar10":
        dataset = lib.datasets.CIFAR10(net,
                                       args.test_batch_size,
                                       args.batch_size * 20,
                                       args.augment,
                                       shuffle_labels=args.shuffle_labels)
    elif args.dataset == "mnist":
        dataset = lib.datasets.MNIST(device, args.test_batch_size, args.batch_size * 20)
    else:
        print("Only cifar10 is implemented")
        exit()

    if args.resume_checkpoint_file:
        # Load checkpoint.
        print('==> Resuming from checkpoint..')
        print("Loading checkpoint at {}".format(args.resume_checkpoint_file))
        checkpoint = torch.load(args.resume_checkpoint_file)
        net.load_state_dict(checkpoint['net'])
        start_epoch = checkpoint['epoch']
        start_num_backpropped = checkpoint['num_backpropped']
        start_num_skipped = checkpoint['num_skipped']
        if "dataset" in checkpoint.keys():
            dataset = checkpoint['dataset']

    optimizer = optim.SGD(dataset.model.parameters(),
                          lr=args.lr,
                          momentum=args.momentum,
                          weight_decay=args.decay)

    state = State(dataset.num_training_images,
                  args.pickle_dir,
                  args.pickle_prefix,
                  start_num_backpropped,
                  start_num_skipped)
    if args.write_images:
        image_writer = lib.loggers.ImageWriter('./data', args.dataset, dataset.unnormalizer)
        for partition in dataset.partitions:
            image_writer.write_partition(partition)

    ## Setup Trainer ##
    square = args.sampling_strategy in ["square", "translate"]
    translate = args.sampling_strategy in ["translate", "recenter"]

    probability_calculator = lib.selectors.SelectProbabiltyCalculator(args.sampling_min,
                                                                      args.sampling_max,
                                                                      len(dataset.classes),
                                                                      device,
                                                                      square=square,
                                                                      translate=translate)
    if args.sb_strategy == "sampling":
        final_selector = lib.selectors.SamplingSelector(probability_calculator)
        final_backpropper = lib.backproppers.SamplingBackpropper(device,
                                                                 dataset.model,
                                                                 optimizer)
    elif args.sb_strategy == "deterministic":
        final_selector = lib.selectors.DeterministicSamplingSelector(probability_calculator,
                                                                     initial_sum=1)
        final_backpropper = lib.backproppers.SamplingBackpropper(device,
                                                                 dataset.model,
                                                                 optimizer)
    elif args.sb_strategy == "baseline":
        final_selector = lib.selectors.BaselineSelector()
        final_backpropper = lib.backproppers.BaselineBackpropper(device,
                                                                 dataset.model,
                                                                 optimizer)
    else:
        print("Use sb-strategy in {sampling, deterministic, baseline}")
        exit()

    selector = lib.selectors.PrimedSelector(lib.selectors.BaselineSelector(),
                                            final_selector,
                                            args.sb_start_epoch,
                                            epoch=start_epoch)

    backpropper = lib.backproppers.PrimedBackpropper(lib.backproppers.BaselineBackpropper(device,
                                                                                          dataset.model,
                                                                                          optimizer),
                                                     final_backpropper,
                                                     args.sb_start_epoch,
                                                     epoch=start_epoch)

<<<<<<< HEAD
    trainer = lib.trainer.Trainer(device,
                                  dataset.model,
                                  selector,
                                  backpropper,
                                  args.batch_size,
                                  max_num_backprops=args.max_num_backprops,
                                  lr_schedule=args.lr_sched)
=======
    trainer = Trainer(device,
                      dataset.model,
                      selector,
                      backpropper,
                      args.batch_size,
                      max_num_backprops=args.max_num_backprops,
                      lr_schedule=args.lr_sched)
>>>>>>> 8aadd254
    logger = lib.loggers.Logger(log_interval = args.log_interval,
                                epoch=start_epoch,
                                num_backpropped=start_num_backpropped,
                                num_skipped=start_num_skipped)
    image_id_hist_logger = lib.loggers.ImageIdHistLogger(args.pickle_dir,
                                                         args.pickle_prefix,
                                                         dataset.num_training_images)
    loss_hist_logger = lib.loggers.LossesByEpochLogger(args.pickle_dir,
                                                       args.pickle_prefix,
                                                       args.losses_log_interval)
    probability_by_image_logger = lib.loggers.ProbabilityByImageLogger(args.pickle_dir,
                                                                       args.pickle_prefix)
    trainer.on_forward_pass(logger.handle_forward_batch)
    trainer.on_backward_pass(logger.handle_backward_batch)
    trainer.on_backward_pass(image_id_hist_logger.handle_backward_batch)
    trainer.on_backward_pass(loss_hist_logger.handle_backward_batch)
    trainer.on_backward_pass(probability_by_image_logger.handle_backward_batch)
    stopped = False


    for epoch in range(start_epoch, start_epoch+5000):

        if stopped: break

        trainloader = torch.utils.data.DataLoader(dataset.trainset,
                                                  batch_size=args.batch_size,
                                                  shuffle=True,
                                                  num_workers=0)
        test(args, dataset, device, epoch, state, logger)

        trainer.train(trainloader)
        logger.next_partition()
        if trainer.stopped:
            stopped = True
            break

        logger.next_epoch()
        image_id_hist_logger.next_epoch()
        loss_hist_logger.next_epoch()
        probability_by_image_logger.next_epoch()
        selector.next_epoch()
        backpropper.next_epoch()

if __name__ == '__main__':
    parser = argparse.ArgumentParser(description='PyTorch CIFAR10 Training')
    parser = set_experiment_default_args(parser)
    args = parser.parse_args()
    main(args)<|MERGE_RESOLUTION|>--- conflicted
+++ resolved
@@ -133,150 +133,6 @@
             print(self.target_confidences_pickle_file)
             pickle.dump(self.target_confidences, handle, protocol=pickle.HIGHEST_PROTOCOL)
 
-<<<<<<< HEAD
-=======
-
-class Example(object):
-    # TODO: Add ExampleCollection class
-    def __init__(self,
-                 loss=None,
-                 softmax_output=None,
-                 target=None,
-                 datum=None,
-                 image_id=None,
-                 select_probability=None):
-        self.loss = loss.detach()
-        self.softmax_output = softmax_output.detach()
-        self.target = target.detach()
-        self.datum = datum.detach()
-        self.image_id = image_id.detach()
-        self.select_probability = select_probability
-        self.backpropped_loss = None   # Populated after backprop
-
-    @property
-    def predicted(self):
-        _, predicted = self.softmax_output.max(0)
-        return predicted
-
-    @property
-    def is_correct(self):
-        return self.predicted.eq(self.target)
-
-
-class Trainer(object):
-    def __init__(self,
-                 device,
-                 net,
-                 selector,
-                 backpropper,
-                 batch_size,
-                 max_num_backprops=float('inf'),
-                 lr_schedule=None):
-        self.device = device
-        self.net = net
-        self.selector = selector
-        self.backpropper = backpropper
-        self.batch_size = batch_size
-        self.backprop_queue = []
-        self.forward_pass_handlers = []
-        self.backward_pass_handlers = []
-        self.global_num_backpropped = 0
-        self.max_num_backprops = max_num_backprops
-        self.on_backward_pass(self.update_num_backpropped)
-        if lr_schedule:
-            self.load_lr_schedule(lr_schedule)
-            self.on_backward_pass(self.update_learning_rate)
-
-    def update_num_backpropped(self, batch):
-        self.global_num_backpropped += sum([1 for e in batch if e.select])
-
-    def on_forward_pass(self, handler):
-        self.forward_pass_handlers.append(handler)
-
-    def on_backward_pass(self, handler):
-        self.backward_pass_handlers.append(handler)
-
-    def emit_forward_pass(self, batch):
-        for handler in self.forward_pass_handlers:
-            handler(batch)
-
-    def emit_backward_pass(self, batch):
-        for handler in self.backward_pass_handlers:
-            handler(batch)
-
-    # TODO move to a LRScheduler object or to backpropper
-    def load_lr_schedule(self, schedule_path):
-        with open(schedule_path, "r") as f:
-            data = json.load(f)
-        self.lr_schedule = {}
-        for k in data:
-            self.lr_schedule[int(k)] = data[k]
-
-    def set_learning_rate(self, lr):
-        print("Setting learning rate to {} at {} backprops".format(lr,
-                                                                   self.global_num_backpropped))
-        for param_group in self.backpropper.optimizer.param_groups:
-            param_group['lr'] = lr
-
-    def update_learning_rate(self, batch):
-        for start_num_backprop in reversed(sorted(self.lr_schedule)):
-            lr = self.lr_schedule[start_num_backprop]
-            if self.global_num_backpropped >= start_num_backprop:
-                if self.backpropper.optimizer.param_groups[0]['lr'] is not lr:
-                    self.set_learning_rate(lr)
-                break
-
-    @property
-    def stopped(self):
-        return self.global_num_backpropped >= self.max_num_backprops
-
-    def train(self, trainloader):
-        for i, batch in enumerate(trainloader):
-            if self.stopped: break
-            if i == len(trainloader) - 1:
-                self.train_batch(batch, final=True)
-            else:
-                self.train_batch(batch, final=False)
-
-    def train_batch(self, batch, final):
-        forward_pass_batch = self.forward_pass(*batch)
-        annotated_forward_batch = self.selector.mark(forward_pass_batch)
-        self.emit_forward_pass(annotated_forward_batch)
-        self.backprop_queue += annotated_forward_batch
-        backprop_batch = self.get_batch(final)
-        if backprop_batch:
-            annotated_backward_batch = self.backpropper.backward_pass(backprop_batch)
-            self.emit_backward_pass(annotated_backward_batch)
-
-    def forward_pass(self, data, targets, image_ids):
-        data, targets = data.to(self.device), targets.to(self.device)
-
-        self.net.eval()
-        with torch.no_grad():
-            outputs = self.net(data)
-
-        losses = nn.CrossEntropyLoss(reduce=False)(outputs, targets)
-        softmax_outputs = nn.Softmax()(outputs)
-
-        examples = zip(losses, softmax_outputs, targets, data, image_ids)
-        return [Example(*example) for example in examples]
-
-    def get_batch(self, final):
-        num_images_to_backprop = 0
-        for index, example in enumerate(self.backprop_queue):
-            num_images_to_backprop += int(example.select)
-            if num_images_to_backprop == self.batch_size:
-                # Note: includes item that should and shouldn't be backpropped
-                backprop_batch = self.backprop_queue[:index+1]
-                self.backprop_queue = self.backprop_queue[index+1:]
-                return backprop_batch
-        if final:
-            backprop_batch = self.backprop_queue
-            self.backprop_queue = []
-            return backprop_batch
-        return None
->>>>>>> 8aadd254
-
 
 def test(args,
          dataset,
@@ -465,7 +321,6 @@
                                                      args.sb_start_epoch,
                                                      epoch=start_epoch)
 
-<<<<<<< HEAD
     trainer = lib.trainer.Trainer(device,
                                   dataset.model,
                                   selector,
@@ -473,15 +328,6 @@
                                   args.batch_size,
                                   max_num_backprops=args.max_num_backprops,
                                   lr_schedule=args.lr_sched)
-=======
-    trainer = Trainer(device,
-                      dataset.model,
-                      selector,
-                      backpropper,
-                      args.batch_size,
-                      max_num_backprops=args.max_num_backprops,
-                      lr_schedule=args.lr_sched)
->>>>>>> 8aadd254
     logger = lib.loggers.Logger(log_interval = args.log_interval,
                                 epoch=start_epoch,
                                 num_backpropped=start_num_backpropped,
